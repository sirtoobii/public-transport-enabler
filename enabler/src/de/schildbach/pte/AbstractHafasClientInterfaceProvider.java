--- conflicted
+++ resolved
@@ -74,7 +74,7 @@
 
 /**
  * This is an implementation of the HCI (HAFAS Client Interface).
- * 
+ *
  * @author Andreas Schildbach
  */
 public abstract class AbstractHafasClientInterfaceProvider extends AbstractHafasProvider {
@@ -163,11 +163,7 @@
     protected final NearbyLocationsResult jsonLocGeoPos(final EnumSet<LocationType> types, final int lat, final int lon,
             int maxDistance) throws IOException {
         if (maxDistance == 0)
-<<<<<<< HEAD
-            maxDistance = 20000;
-=======
             maxDistance = DEFAULT_MAX_DISTANCE;
->>>>>>> 9e99ea59
         final boolean getPOIs = types.contains(LocationType.POI);
         final String request = wrapJsonApiRequest("LocGeoPos", "{\"ring\":" //
                 + "{\"cCrd\":{\"x\":" + lon + ",\"y\":" + lat + "},\"maxDist\":" + maxDistance + "}," //
