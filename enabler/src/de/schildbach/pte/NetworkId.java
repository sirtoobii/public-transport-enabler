/*
 * Copyright 2010-2015 the original author or authors.
 *
 * This program is free software: you can redistribute it and/or modify
 * it under the terms of the GNU General Public License as published by
 * the Free Software Foundation, either version 3 of the License, or
 * (at your option) any later version.
 *
 * This program is distributed in the hope that it will be useful,
 * but WITHOUT ANY WARRANTY; without even the implied warranty of
 * MERCHANTABILITY or FITNESS FOR A PARTICULAR PURPOSE.  See the
 * GNU General Public License for more details.
 *
 * You should have received a copy of the GNU General Public License
 * along with this program.  If not, see <http://www.gnu.org/licenses/>.
 */

package de.schildbach.pte;

/**
 * @author Andreas Schildbach
 */
public enum NetworkId {
    // Europe
    RT,

    // Germany
    DB, BVG, VBB, NVV, BAYERN, MVV, INVG, AVV, VGN, VVM, VMV, SH, GVH, BSVAG, VBN, NASA, VMT, VVO, VMS, VGS, VRR, VRS, MVG, VRN, VVS, DING, KVV, VAGFR, NVBW, VVV,

    // Austria
    OEBB, VAO, VOR, WIEN, OOEVV, LINZ, SVV, VVT, IVB, STV, VMOBIL,

    // Switzerland
    SBB, VBL, ZVV,

    // France
    PARIS, FRANCESOUTHWEST, FRANCESOUTHEAST, FRANCENORTHWEST, FRANCENORTHEAST,

    // Belgium
    SNCB,

    // Netherlands
    NS, NEGENTWEE,

    // Denmark
    DSB,

    // Sweden
    SE,

    // Norway
    NRI,

    // Finland
    HSL,

    // Luxembourg
    LU,

    // United Kingdom
    TLEM, MERSEY,

    // Ireland
    TFI, EIREANN,

    // Poland
    PL,

    // Italy
    IT,

    // United Arab Emirates
    DUB,

    // United States
    RTACHICAGO, OREGON,

    // Canada
    ONTARIO, QUEBEC,

    //Costa RICA
    CR,

    // Australia
    SYDNEY, AUSTRALIA,

    // Africa
    GHANA,

<<<<<<< HEAD
    // New Zealand
    NZ,
=======
    // Brazil
    BR, BRFLORIPA,
>>>>>>> 1a6be17c

}<|MERGE_RESOLUTION|>--- conflicted
+++ resolved
@@ -87,12 +87,10 @@
     // Africa
     GHANA,
 
-<<<<<<< HEAD
     // New Zealand
     NZ,
-=======
+
     // Brazil
     BR, BRFLORIPA,
->>>>>>> 1a6be17c
 
 }