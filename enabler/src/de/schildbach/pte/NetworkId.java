/*
 * Copyright 2010-2015 the original author or authors.
 *
 * This program is free software: you can redistribute it and/or modify
 * it under the terms of the GNU General Public License as published by
 * the Free Software Foundation, either version 3 of the License, or
 * (at your option) any later version.
 *
 * This program is distributed in the hope that it will be useful,
 * but WITHOUT ANY WARRANTY; without even the implied warranty of
 * MERCHANTABILITY or FITNESS FOR A PARTICULAR PURPOSE.  See the
 * GNU General Public License for more details.
 *
 * You should have received a copy of the GNU General Public License
 * along with this program.  If not, see <http://www.gnu.org/licenses/>.
 */

package de.schildbach.pte;

/**
 * @author Andreas Schildbach
 */
public enum NetworkId {
    // Europe
    RT,

    // Germany
    DB, BVG, VBB, NVV, BAYERN, MVV, INVG, AVV, VGN, VVM, VMV, SH, GVH, BSVAG, VBN, NASA, VMT, VVO, VMS, VGS, VRR, VRS, MVG, VRN, VVS, DING, KVV, VAGFR, NVBW, VVV,

    // Austria
    OEBB, VAO, VOR, WIEN, OOEVV, LINZ, SVV, VVT, IVB, STV, VMOBIL,

    // Switzerland
    SBB, VBL, ZVV,

    // France
    PARIS, FRANCESOUTHWEST, FRANCESOUTHEAST, FRANCENORTHWEST, FRANCENORTHEAST,

    // Belgium
    SNCB,

    // Netherlands
    NS, NEGENTWEE,

    // Denmark
    DSB,

    // Sweden
    SE,

    // Norway
    NRI,

    // Finland
    HSL,

    // Luxembourg
    LU,

    // United Kingdom
    TLEM, MERSEY,

    // Ireland
    TFI, EIREANN,

    // Poland
    PL,

    // Italy
    IT,

    // United Arab Emirates
    DUB,

    // United States
    RTACHICAGO, OREGON,

    // Canada
    ONTARIO, QUEBEC,

    //Costa RICA
    CR,

    // Australia
    SYDNEY, AUSTRALIA,

    // Africa
    GHANA,

<<<<<<< HEAD
    // New Zealand
    NZ,

    // Brazil
    BR, BRFLORIPA,
=======
    // Spain
    SPAIN,
>>>>>>> 80dc2459

}<|MERGE_RESOLUTION|>--- conflicted
+++ resolved
@@ -87,15 +87,13 @@
     // Africa
     GHANA,
 
-<<<<<<< HEAD
     // New Zealand
     NZ,
 
     // Brazil
     BR, BRFLORIPA,
-=======
+
     // Spain
     SPAIN,
->>>>>>> 80dc2459
 
 }