/*
 * Copyright 2010-2015 the original author or authors.
 *
 * This program is free software: you can redistribute it and/or modify
 * it under the terms of the GNU General Public License as published by
 * the Free Software Foundation, either version 3 of the License, or
 * (at your option) any later version.
 *
 * This program is distributed in the hope that it will be useful,
 * but WITHOUT ANY WARRANTY; without even the implied warranty of
 * MERCHANTABILITY or FITNESS FOR A PARTICULAR PURPOSE.  See the
 * GNU General Public License for more details.
 *
 * You should have received a copy of the GNU General Public License
 * along with this program.  If not, see <http://www.gnu.org/licenses/>.
 */

package de.schildbach.pte;

/**
 * @author Andreas Schildbach
 */
public enum NetworkId {
    // Europe
    RT,

    // Germany
    DB, BVG, VBB, NVV, BAYERN, MVV, INVG, AVV, VGN, VVM, VMV, SH, GVH, BSVAG, VBN, NASA, VMT, VVO, VMS, VGS, VRR, VRS, MVG, VRN, VVS, DING, KVV, VAGFR, NVBW, VVV,

    // Austria
    OEBB, VAO, VOR, WIEN, OOEVV, LINZ, SVV, VVT, IVB, STV, VMOBIL,

    // Switzerland
    SBB, VBL, ZVV,

    // France
    PARIS, FRANCESOUTHWEST, FRANCESOUTHEAST, FRANCENORTHWEST, FRANCENORTHEAST,

    // Belgium
    SNCB,

    // Netherlands
    NS, NEGENTWEE,

    // Denmark
    DSB,

    // Sweden
    SE,

    // Norway
    NRI,

    // Finland
    HSL,

    // Luxembourg
    LU,

    // United Kingdom
    TLEM, MERSEY,

    // Ireland
    TFI, EIREANN,

    // Poland
    PL,

    // Italy
    IT,

    // United Arab Emirates
    DUB,

    // United States
<<<<<<< HEAD
    RTACHICAGO, OREGON, NEWYORK,
=======
    RTACHICAGO, OREGON, CALIFORNIA,
>>>>>>> ede648c6

    // Canada
    ONTARIO, QUEBEC,

    //Costa RICA
    CR,

    // Australia
    SYDNEY, AUSTRALIA,

    // Africa
    GHANA,

    // New Zealand
    NZ,

    // Brazil
    BR, BRFLORIPA,

    // Spain
    SPAIN,

}<|MERGE_RESOLUTION|>--- conflicted
+++ resolved
@@ -73,11 +73,7 @@
     DUB,
 
     // United States
-<<<<<<< HEAD
-    RTACHICAGO, OREGON, NEWYORK,
-=======
-    RTACHICAGO, OREGON, CALIFORNIA,
->>>>>>> ede648c6
+    RTACHICAGO, OREGON, NEWYORK, CALIFORNIA,
 
     // Canada
     ONTARIO, QUEBEC,
