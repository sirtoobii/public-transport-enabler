--- conflicted
+++ resolved
@@ -76,11 +76,7 @@
     DUB,
 
     // United States
-<<<<<<< HEAD
-    RTACHICAGO, OREGON, MASSACHUSETTS, NEWYORK, CALIFORNIA,
-=======
-    RTACHICAGO, OREGON, MASSACHUSETTS, CMTA,
->>>>>>> 56311f52
+    RTACHICAGO, OREGON, MASSACHUSETTS, CMTA, NEWYORK, CALIFORNIA,
 
     // Canada
     ONTARIO, QUEBEC, BRITISHCOLUMBIA,
