/*
 * Copyright 2010-2015 the original author or authors.
 *
 * This program is free software: you can redistribute it and/or modify
 * it under the terms of the GNU General Public License as published by
 * the Free Software Foundation, either version 3 of the License, or
 * (at your option) any later version.
 *
 * This program is distributed in the hope that it will be useful,
 * but WITHOUT ANY WARRANTY; without even the implied warranty of
 * MERCHANTABILITY or FITNESS FOR A PARTICULAR PURPOSE.  See the
 * GNU General Public License for more details.
 *
 * You should have received a copy of the GNU General Public License
 * along with this program.  If not, see <https://www.gnu.org/licenses/>.
 */

package de.schildbach.pte;

/**
 * @author Andreas Schildbach
 */
public enum NetworkId {
    // Europe
    RT,

    // Germany
    DB, BVG, VBB, NVV, BAYERN, MVV, INVG, AVV, VGN, VVM, VMV, SH, GVH, BSVAG, VBN, NASA, VMT, VVO, VMS, VGS, VRR, VRS, MVG, VRN, VVS, DING, KVV, VAGFR, NVBW, VVV,

    // Austria
    OEBB, VAO, VOR, WIEN, OOEVV, LINZ, SVV, VVT, STV, VMOBIL,

    // Switzerland
    SBB, VBL, ZVV,

    // France
    PARIS, FRANCESOUTHWEST, FRANCESOUTHEAST, FRANCENORTHWEST, FRANCENORTHEAST,

    // Spain
    SPAIN,

    // Belgium
    SNCB,

    // Netherlands
    NS, NEGENTWEE,

    // Denmark
    DSB,

    // Sweden
    SE,

    // Norway
    NRI,

    // Finland
    FI,

    // Luxembourg
    LU,

    // United Kingdom
    TLEM, MERSEY,

    // Ireland
    TFI, EIREANN,

    // Poland
    PL, PLNAVITIA,

    // Italy
    IT,

    // United Arab Emirates
    DUB,

    // United States
<<<<<<< HEAD
    RTACHICAGO, OREGON, NEWYORK, CALIFORNIA,
=======
    RTACHICAGO, OREGON, MASSACHUSETTS,
>>>>>>> 34487194

    // Canada
    ONTARIO, QUEBEC, BRITISHCOLUMBIA,

    //Costa RICA
    CR,

    // Australia
    SYDNEY, AUSTRALIA,

    // New Zealand
    NZ,

    // Africa
    GHANA,

    // Nicaragua
    NICARAGUA,

    // Brazil
    BR, BRFLORIPA,

    // Hungary
    HUNGARY,
}<|MERGE_RESOLUTION|>--- conflicted
+++ resolved
@@ -76,11 +76,7 @@
     DUB,
 
     // United States
-<<<<<<< HEAD
-    RTACHICAGO, OREGON, NEWYORK, CALIFORNIA,
-=======
-    RTACHICAGO, OREGON, MASSACHUSETTS,
->>>>>>> 34487194
+    RTACHICAGO, OREGON, MASSACHUSETTS, NEWYORK, CALIFORNIA,
 
     // Canada
     ONTARIO, QUEBEC, BRITISHCOLUMBIA,
