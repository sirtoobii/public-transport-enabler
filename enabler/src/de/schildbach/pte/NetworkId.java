/*
 * Copyright 2010-2015 the original author or authors.
 *
 * This program is free software: you can redistribute it and/or modify
 * it under the terms of the GNU General Public License as published by
 * the Free Software Foundation, either version 3 of the License, or
 * (at your option) any later version.
 *
 * This program is distributed in the hope that it will be useful,
 * but WITHOUT ANY WARRANTY; without even the implied warranty of
 * MERCHANTABILITY or FITNESS FOR A PARTICULAR PURPOSE.  See the
 * GNU General Public License for more details.
 *
 * You should have received a copy of the GNU General Public License
 * along with this program.  If not, see <https://www.gnu.org/licenses/>.
 */

package de.schildbach.pte;

/**
 * @author Andreas Schildbach
 */
public enum NetworkId {
    // Europe
    RT,

    // Germany
    DB, BVG, VBB, NVV, BAYERN, MVV, INVG, AVV, VGN, VVM, VMV, SH, GVH, BSVAG, VBN, NASA, VMT, VVO, VMS, VGS, VRR, VRS, MVG, VRN, VVS, DING, KVV, VAGFR, NVBW, VVV,

    // Austria
    OEBB, VAO, VOR, WIEN, OOEVV, LINZ, SVV, VVT, STV, VMOBIL,

    // Switzerland
    SBB, VBL, ZVV,

    // France
    PARIS, FRANCESOUTHWEST, FRANCESOUTHEAST, FRANCENORTHWEST, FRANCENORTHEAST,

    // Spain
    SPAIN,

    // Belgium
    SNCB,

    // Netherlands
    NS, NEGENTWEE,

    // Denmark
    DSB,

    // Sweden
    SE,

    // Norway
    NRI,

    // Finland
    HSL,

    // Luxembourg
    LU,

    // United Kingdom
    TLEM, MERSEY,

    // Ireland
    TFI, EIREANN,

    // Poland
    PL, PLNAVITIA,

    // Italy
    IT,

    // United Arab Emirates
    DUB,

    // United States
    RTACHICAGO, OREGON, NEWYORK, CALIFORNIA,

    // Canada
    ONTARIO, QUEBEC, BRITISHCOLUMBIA,

    //Costa RICA
    CR,

    // Australia
    SYDNEY, AUSTRALIA,

    // New Zealand
    NZ,

    // Africa
    GHANA,

<<<<<<< HEAD
    // Brazil
    BR, BRFLORIPA,

    // Nicaragua
    NICARAGUA,
=======
    // Hungary
    HUNGARY,
>>>>>>> 5ac8eb01
}<|MERGE_RESOLUTION|>--- conflicted
+++ resolved
@@ -93,14 +93,12 @@
     // Africa
     GHANA,
 
-<<<<<<< HEAD
     // Brazil
     BR, BRFLORIPA,
 
     // Nicaragua
     NICARAGUA,
-=======
+
     // Hungary
     HUNGARY,
->>>>>>> 5ac8eb01
 }