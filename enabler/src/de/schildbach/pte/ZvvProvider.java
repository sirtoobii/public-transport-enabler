--- conflicted
+++ resolved
@@ -99,11 +99,8 @@
 
     @Override
     protected Line newLine(final String operator, final Product product, final String name, final String number) {
-<<<<<<< HEAD
-=======
         if (name == null)
             return super.newLine(operator, product, name, number);
->>>>>>> 63d8ed5e
         final String[] splitName = name.split("\\s+", 2);
         if (splitName.length != 2)
             return super.newLine(operator, product, name, number);
@@ -112,11 +109,8 @@
         final String newNumber;
         if (product == Product.BUS && "Bus".equals(splitName[0]))
             newNumber = splitName[1];
-<<<<<<< HEAD
-=======
         else if (product == Product.BUS && "Tro".equals(splitName[0]))
             newNumber = splitName[1];
->>>>>>> 63d8ed5e
         else if (product == Product.TRAM && "Trm".equals(splitName[0]))
             newNumber = splitName[1];
         else
