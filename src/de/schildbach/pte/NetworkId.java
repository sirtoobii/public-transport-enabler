--- conflicted
+++ resolved
@@ -34,11 +34,8 @@
     CZECH_REPUBLIC,
 
     // Switzerland
-<<<<<<< HEAD
-    SBB, VBL, ZVV, SEARCHCH,
-=======
-    VBL, ZVV,
->>>>>>> 5f159e4e
+    VBL, ZVV, SEARCHCH,
+
 
     // France
     PARIS, FRANCESOUTHWEST, FRANCESOUTHEAST, FRANCENORTHWEST, FRANCENORTHEAST,
